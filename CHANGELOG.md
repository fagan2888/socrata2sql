# Changelog
All notable changes to this project will be documented in this file.

The format is based on [Keep a Changelog](https://keepachangelog.com/en/1.0.0/), and this project adheres to [Semantic Versioning](https://semver.org/spec/v2.0.0.html).

## [Unreleased]


## 0.1.3 - 2019-03-05

#### Fixed
<<<<<<< HEAD
=======

- Fix the check for PostGIS extensions: when in postgres — but without these extensions created — the importer should no longer fail.
>>>>>>> 402c1311
- Fix missing `-d` flag in docstring PostgreSQL example
- Pass domain to Socrata API when using `ls`, since the Socrata API no longer filters by domain on its own ([#4](https://github.com/DallasMorningNews/socrata2sql/pull/4))

#### Added
- Adds a very basic first effort at tests ([#4](https://github.com/DallasMorningNews/socrata2sql/pull/4))

#### Changed
- The `ls` command originally filtered out non-datasets locally; now that's done at the API level ([#4](https://github.com/DallasMorningNews/socrata2sql/pull/4))


## 0.1.2 - 2019-02-08

#### Fixed

- Fix `KeyError` during count queries in older versions of Socrata API ([#1](https://github.com/DallasMorningNews/socrata2sql/issues/1))


## 0.1.1 - 2019-02-07

#### Added
- README in Markdown format for PyPi
- this [change log](https://keepachangelog.com/en/1.0.0/)


## 0.1.0 - 2019-02-07

Initial release<|MERGE_RESOLUTION|>--- conflicted
+++ resolved
@@ -6,14 +6,15 @@
 ## [Unreleased]
 
 
-## 0.1.3 - 2019-03-05
+## 0.1.4 — 2019-03-05
 
 #### Fixed
-<<<<<<< HEAD
-=======
+- Fix the check for PostGIS extensions: when in postgres — but without these extensions created — the importer should no longer fail.
 
-- Fix the check for PostGIS extensions: when in postgres — but without these extensions created — the importer should no longer fail.
->>>>>>> 402c1311
+
+## 0.1.3 - 2019-03-05 (unreleased)
+
+#### Fixed
 - Fix missing `-d` flag in docstring PostgreSQL example
 - Pass domain to Socrata API when using `ls`, since the Socrata API no longer filters by domain on its own ([#4](https://github.com/DallasMorningNews/socrata2sql/pull/4))
 
@@ -27,7 +28,6 @@
 ## 0.1.2 - 2019-02-08
 
 #### Fixed
-
 - Fix `KeyError` during count queries in older versions of Socrata API ([#1](https://github.com/DallasMorningNews/socrata2sql/issues/1))
 
 
